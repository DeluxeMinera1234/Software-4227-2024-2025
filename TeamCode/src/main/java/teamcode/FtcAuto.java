--- conflicted
+++ resolved
@@ -33,7 +33,7 @@
 import ftclib.driverio.FtcMenu;
 import ftclib.driverio.FtcValueMenu;
 import ftclib.robotcore.FtcOpMode;
-import teamcode.Autocommands.AutoV1;
+import teamcode.autocommands.AutoV1;
 import trclib.command.CmdPidDrive;
 import trclib.command.CmdTimedDrive;
 import trclib.pathdrive.TrcPose2D;
@@ -63,14 +63,14 @@
 
     public enum AutoStrategy
     {
-        AutoV1,
+        AUTOV1,
         PID_DRIVE,
         TIMED_DRIVE,
         DO_NOTHING
     }   //enum AutoStrategy
 
     /**
-     * This class stores the Autonomous menu choices.
+     * This class stores the autonomous menu choices.
      */
     public static class AutoChoices
     {
@@ -104,9 +104,9 @@
 
     }   //class AutoChoices
 
-    public static final AutoChoices AutoChoices = new AutoChoices();
+    public static final AutoChoices autoChoices = new AutoChoices();
     private Robot robot;
-    private TrcRobot.RobotCommand AutoCommand;
+    private TrcRobot.RobotCommand autoCommand;
 
     //
     // Implements FtcOpMode abstract method.
@@ -138,35 +138,31 @@
         //
         doAutoChoicesMenus();
         //
-        // Create Autonomous command according to chosen strategy.
-        //
-        switch (AutoChoices.strategy)
+        // Create autonomous command according to chosen strategy.
+        //
+        switch (autoChoices.strategy)
         {
             case PID_DRIVE:
                 if (robot.robotDrive != null)
                 {
-                    AutoCommand = new CmdPidDrive(robot.robotDrive.driveBase, robot.robotDrive.pidDrive);
+                    autoCommand = new CmdPidDrive(robot.robotDrive.driveBase, robot.robotDrive.pidDrive);
                 }
                 break;
 
             case TIMED_DRIVE:
                 if (robot.robotDrive != null)
                 {
-                    AutoCommand = new CmdTimedDrive(
-                        robot.robotDrive.driveBase, AutoChoices.delay, AutoChoices.driveTime,
-                        0.0, AutoChoices.drivePower, 0.0);
+                    autoCommand = new CmdTimedDrive(
+                        robot.robotDrive.driveBase, autoChoices.delay, autoChoices.driveTime,
+                        0.0, autoChoices.drivePower, 0.0);
                 }
                 break;
-            case AutoV1:
-<<<<<<< HEAD
+            case AUTOV1:
                 autoCommand = new AutoV1(robot, autoChoices);
-=======
-                AutoCommand = new AutoV1(robot, AutoChoices);
->>>>>>> b5e71e58
                 break;
             case DO_NOTHING:
             default:
-                AutoCommand = null;
+                autoCommand = null;
                 break;
         }
 
@@ -202,7 +198,7 @@
 
     /**
      * This method is called periodically after robotInit() is called but before competition starts. For example,
-     * we can put vision code here to detect target before Autonomous starts.
+     * we can put vision code here to detect target before autonomous starts.
      */
     @Override
     public void initPeriodic()
@@ -225,12 +221,12 @@
             TrcDbgTrace.setTraceLogEnabled(true);
         }
         robot.globalTracer.traceInfo(
-            moduleName, "***** Starting Autonomous: " + TrcTimer.getCurrentTimeString() + " *****");
+            moduleName, "***** Starting autonomous: " + TrcTimer.getCurrentTimeString() + " *****");
         if (Robot.matchInfo != null)
         {
             robot.globalTracer.logInfo(moduleName, "MatchInfo", Robot.matchInfo.toString());
         }
-        robot.globalTracer.logInfo(moduleName, "AutoChoices", AutoChoices.toString());
+        robot.globalTracer.logInfo(moduleName, "AutoChoices", autoChoices.toString());
         robot.dashboard.clearDisplay();
         //
         // Tell robot object opmode is about to start so it can do the necessary start initialization for the mode.
@@ -242,11 +238,11 @@
             robot.battery.setEnabled(true);
         }
 
-        if (AutoChoices.strategy == AutoStrategy.PID_DRIVE && AutoCommand != null)
-        {
-            ((CmdPidDrive) AutoCommand).start(
-                AutoChoices.delay, AutoChoices.drivePower, null,
-                new TrcPose2D(AutoChoices.xTarget*12.0, AutoChoices.yTarget*12.0, AutoChoices.turnTarget));
+        if (autoChoices.strategy == AutoStrategy.PID_DRIVE && autoCommand != null)
+        {
+            ((CmdPidDrive) autoCommand).start(
+                autoChoices.delay, autoChoices.drivePower, null,
+                new TrcPose2D(autoChoices.xTarget*12.0, autoChoices.yTarget*12.0, autoChoices.turnTarget));
         }
     }   //startMode
 
@@ -263,11 +259,11 @@
     public void stopMode(TrcRobot.RunMode prevMode, TrcRobot.RunMode nextMode)
     {
         //
-        // Opmode is about to stop, cancel Autonomous command in progress if any.
-        //
-        if (AutoCommand != null)
-        {
-            AutoCommand.cancel();
+        // Opmode is about to stop, cancel autonomous command in progress if any.
+        //
+        if (autoCommand != null)
+        {
+            autoCommand.cancel();
         }
         //
         // Tell robot object opmode is about to stop so it can do the necessary cleanup for the mode.
@@ -281,7 +277,7 @@
 
         printPerformanceMetrics();
         robot.globalTracer.traceInfo(
-            moduleName, "***** Stopping Autonomous: " + TrcTimer.getCurrentTimeString() + " *****");
+            moduleName, "***** Stopping autonomous: " + TrcTimer.getCurrentTimeString() + " *****");
 
         if (TrcDbgTrace.isTraceLogOpened())
         {
@@ -301,17 +297,17 @@
     @Override
     public void periodic(double elapsedTime, boolean slowPeriodicLoop)
     {
-        if (AutoCommand != null)
+        if (autoCommand != null)
         {
             //
-            // Run the Autonomous command.
+            // Run the autonomous command.
             //
-            AutoCommand.cmdPeriodic(elapsedTime);
+            autoCommand.cmdPeriodic(elapsedTime);
         }
     }   //periodic
 
     /**
-     * This method creates the Autonomous menus, displays them and stores the choices.
+     * This method creates the autonomous menus, displays them and stores the choices.
      */
     private void doAutoChoicesMenus()
     {
@@ -351,7 +347,7 @@
         startPosMenu.addChoice("Start Position Right", StartPos.RIGHT, false, strategyMenu);
 
         strategyMenu.addChoice("PID Drive", AutoStrategy.PID_DRIVE, false, xTargetMenu);
-        strategyMenu.addChoice("Auto V1", AutoStrategy.AutoV1, false);
+        strategyMenu.addChoice("AUTO V1", AutoStrategy.AUTOV1, false);
 
         strategyMenu.addChoice("Timed Drive", AutoStrategy.TIMED_DRIVE, false, driveTimeMenu);
         strategyMenu.addChoice("Do nothing", AutoStrategy.DO_NOTHING, true);
@@ -362,19 +358,19 @@
         //
         // Fetch choices.
         //
-        AutoChoices.delay = delayMenu.getCurrentValue();
-        AutoChoices.alliance = allianceMenu.getCurrentChoiceObject();
-        AutoChoices.startPos = startPosMenu.getCurrentChoiceObject();
-        AutoChoices.strategy = strategyMenu.getCurrentChoiceObject();
-        AutoChoices.xTarget = xTargetMenu.getCurrentValue();
-        AutoChoices.yTarget = yTargetMenu.getCurrentValue();
-        AutoChoices.turnTarget = turnTargetMenu.getCurrentValue();
-        AutoChoices.driveTime = driveTimeMenu.getCurrentValue();
-        AutoChoices.drivePower = drivePowerMenu.getCurrentValue();
+        autoChoices.delay = delayMenu.getCurrentValue();
+        autoChoices.alliance = allianceMenu.getCurrentChoiceObject();
+        autoChoices.startPos = startPosMenu.getCurrentChoiceObject();
+        autoChoices.strategy = strategyMenu.getCurrentChoiceObject();
+        autoChoices.xTarget = xTargetMenu.getCurrentValue();
+        autoChoices.yTarget = yTargetMenu.getCurrentValue();
+        autoChoices.turnTarget = turnTargetMenu.getCurrentValue();
+        autoChoices.driveTime = driveTimeMenu.getCurrentValue();
+        autoChoices.drivePower = drivePowerMenu.getCurrentValue();
         //
         // Show choices.
         //
-        robot.dashboard.displayPrintf(1, "Auto Choices: %s", AutoChoices);
+        robot.dashboard.displayPrintf(1, "Auto Choices: %s", autoChoices);
     }   //doAutoChoicesMenus
 
 }   //class FtcAuto